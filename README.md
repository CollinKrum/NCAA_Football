# 🏈 NCAAF Betting Analysis Dashboard

A comprehensive, professional-grade college football betting analysis tool featuring advanced analytics, sharp money detection, and expected value calculations.

## ✨ Features

### 📊 **Core Analytics**
- **18,000+ Games** analyzed across multiple seasons (2021-2025)
- **Interactive Charts** for spread and totals analysis with Chart.js
- **Conference Breakdowns** and historical performance trends
- **Real-time Filtering** by season, sportsbook, and conference
- **Mobile-Responsive** design optimized for all devices

### ⚡ **Professional Tools**
- **Sharp Money Detection** - Track line movement patterns
- **Expected Value Analysis** - Calculate EV for spreads and totals  
- **Key Numbers Analysis** - Identify critical margins (3, 7, 10, 14)
- **Team Performance Analyzer** - Deep dive into individual team metrics
- **Moneyline ROI Tracking** - Units-based profit/loss analysis

### 📈 **Advanced Features**
- **ATS Performance** tracking by conference and team
- **Over/Under Trends** with betting total vs actual scoring
- **Market Inefficiency** detection across sportsbooks
- **CSV Export** functionality for further analysis
- **Multi-sportsbook** coverage (DraftKings, FanDuel, BetMGM, Caesars)

## 🚀 Live Demo
[View Dashboard](https://collinkrum.github.io/NCAA_Football/)

## 🛠️ Technology Stack

- **Frontend**: Vanilla JavaScript, Chart.js, HTML5, CSS3
- **Backend**: Node.js, Express.js
- **Data Processing**: CSV parsing, JSON data handling
- **Styling**: Modern CSS with gradients, animations, and responsive design
- **Charts**: Chart.js for interactive data visualizations

## 📦 Installation & Setup

### Prerequisites
- Node.js (v14 or higher)
- npm or yarn package manager

### Quick Start
```bash
# Clone the repository
git clone https://github.com/collinkrum/NCAA_Football.git
cd NCAA_Football

# Install dependencies
npm install

# Start the development server
npm run dev

# Or start production server
npm start
```

### Data Setup
1. Place your NCAA football data in `data/ncaaf-games.json`
2. The app includes demo data generation if no data file is found
3. Supported data formats: JSON with game records including spreads, totals, scores, and moneylines

### Server Endpoints
```
GET /api/games       - Retrieve games data with optional filtering
GET /api/stats       - Get summary statistics and metadata  
GET /api/health      - Health check endpoint
GET /               - Main dashboard interface
```

## 📊 Data Structure

The application expects game data with the following structure:
```json
{
  "id": 1,
  "season": 2024,
  "week": 1,
  "startDate": "2024-09-01T19:00:00Z",
  "homeTeam": "Alabama",
  "awayTeam": "Georgia", 
  "homeConference": "SEC",
  "awayConference": "SEC",
  "homeScore": 28,
  "awayScore": 21,
  "spread": -7.5,
  "overUnder": 54.5,
  "openingSpread": -6.5,
  "openingOverUnder": 56.0,
  "homeMoneyline": -280,
  "awayMoneyline": 220,
  "lineProvider": "DraftKings"
}
```

## 🎯 Key Analytics Features

### Sharp Money Detection
- Tracks spread and total movement by conference
- Identifies significant line moves indicating professional action
- Highlights reverse line movement patterns

### Expected Value Analysis  
- Calculates theoretical edge on spreads and totals
- Conference-specific ATS performance metrics
- Home vs Away betting outcome analysis

### Key Numbers Analysis
- Margin frequency distribution
- Identification of critical numbers in college football
- Historical margin landing patterns

### Team Analyzer
- Individual team ATS records and trends
- Over/Under performance by team
- Moneyline ROI calculations with unit tracking
- Recent game results and performance summaries

## 📱 Browser Compatibility

- ✅ Chrome/Chromium (recommended)
- ✅ Firefox  
- ✅ Safari
- ✅ Edge
- 📱 Mobile browsers (iOS Safari, Chrome Mobile)

## 🔧 Configuration

### Environment Variables
```env
<<<<<<< HEAD
PORT=3000                    # Server port
NODE_ENV=development         # Environment mode
CACHE_DURATION=300000        # Data cache duration (5 minutes)

# Optional Supabase configuration (fetched before falling back to local files)
SUPABASE_URL=...
SUPABASE_ANON_KEY=...
SUPABASE_SERVICE_ROLE_KEY=...
SUPABASE_TABLE=games
SUPABASE_GAMES_TABLE=games
SUPABASE_SPORT_COLUMN=sport
SUPABASE_MAX_ROWS=2000
SUPABASE_ORDER_COLUMN=start_date
SUPABASE_ORDER_ASC=false

# Optional Upstash Redis shared cache
=======
PORT=3000                                # Server port
NODE_ENV=development                     # Environment mode

# Supabase (provided automatically when using the Vercel extension)
SUPABASE_URL=...                         # or NEXT_PUBLIC_SUPABASE_URL
SUPABASE_ANON_KEY=...                    # or NEXT_PUBLIC_SUPABASE_ANON_KEY / service role key

# Upstash Redis (provided automatically when using the Vercel extension)
>>>>>>> d1a16777
UPSTASH_REDIS_REST_URL=...
UPSTASH_REDIS_REST_TOKEN=...
```

<<<<<<< HEAD
When Supabase credentials are provided the server first attempts to load the requested sport from
the configured table and only falls back to JSON/demo data if no rows are returned. If Upstash Redis
is configured the responses are cached with a shared TTL; otherwise the server reuses an in-memory
cache identical to the original behaviour.
=======
When the Supabase credentials are supplied, game data is fetched directly from the configured tables
(`ncaaf_games` and `nfl_games`). If no rows are returned—or Supabase is not configured—the server falls
back to local JSON files and, ultimately, to generated demo data. Upstash Redis powers the shared cache
for API responses; if its credentials are absent, the server degrades gracefully to in-memory caching.
>>>>>>> d1a16777

### Data File Locations
- JSON data: `data/ncaaf-games.json`
- Demo data: Auto-generated if no data file found
- Export location: Browser downloads folder

## 📈 Performance Optimizations

- **Upstash Redis caching** with automatic in-memory fallback (5-minute refresh)
- **Lazy loading** for large datasets  
- **Efficient filtering** algorithms for real-time updates
- **Chart reuse** to minimize memory usage
- **Responsive design** optimized for mobile performance

## 🚢 Deployment

### GitHub Pages (Frontend Only)
```bash
# Build and deploy to gh-pages
npm run build
git add dist/
git commit -m "Deploy to GitHub Pages"
git subtree push --prefix dist origin gh-pages
```

### Full Stack Deployment
- **Heroku**: `git push heroku main`
- **Vercel**: Connect repository for automatic deployments  
- **Railway**: `railway login && railway deploy`
- **VPS**: PM2 process manager recommended

## 🤝 Contributing

1. Fork the repository
2. Create a feature branch (`git checkout -b feature/amazing-feature`)
3. Commit your changes (`git commit -m 'Add amazing feature'`)
4. Push to the branch (`git push origin feature/amazing-feature`)
5. Open a Pull Request

## 📄 License

This project is licensed under the MIT License - see the [LICENSE](LICENSE) file for details.

## 👨‍💻 Author

**Collin Krum**
- GitHub: [@collinkrum](https://github.com/collinkrum)
- Project Link: [https://github.com/collinkrum/NCAA_Football](https://github.com/collinkrum/NCAA_Football)

## 🙏 Acknowledgments

- College football data providers
- Chart.js community for excellent charting library
- Express.js team for the robust server framework
- Sports betting analytics community for insights and feedback

---

*Built with ❤️ for the sports betting analytics community*<|MERGE_RESOLUTION|>--- conflicted
+++ resolved
@@ -131,7 +131,6 @@
 
 ### Environment Variables
 ```env
-<<<<<<< HEAD
 PORT=3000                    # Server port
 NODE_ENV=development         # Environment mode
 CACHE_DURATION=300000        # Data cache duration (5 minutes)
@@ -148,7 +147,6 @@
 SUPABASE_ORDER_ASC=false
 
 # Optional Upstash Redis shared cache
-=======
 PORT=3000                                # Server port
 NODE_ENV=development                     # Environment mode
 
@@ -156,23 +154,19 @@
 SUPABASE_URL=...                         # or NEXT_PUBLIC_SUPABASE_URL
 SUPABASE_ANON_KEY=...                    # or NEXT_PUBLIC_SUPABASE_ANON_KEY / service role key
 
-# Upstash Redis (provided automatically when using the Vercel extension)
->>>>>>> d1a16777
+# Upstash Redis (provided automatically when using the Vercel extension
 UPSTASH_REDIS_REST_URL=...
 UPSTASH_REDIS_REST_TOKEN=...
 ```
 
-<<<<<<< HEAD
 When Supabase credentials are provided the server first attempts to load the requested sport from
 the configured table and only falls back to JSON/demo data if no rows are returned. If Upstash Redis
 is configured the responses are cached with a shared TTL; otherwise the server reuses an in-memory
 cache identical to the original behaviour.
-=======
 When the Supabase credentials are supplied, game data is fetched directly from the configured tables
 (`ncaaf_games` and `nfl_games`). If no rows are returned—or Supabase is not configured—the server falls
 back to local JSON files and, ultimately, to generated demo data. Upstash Redis powers the shared cache
 for API responses; if its credentials are absent, the server degrades gracefully to in-memory caching.
->>>>>>> d1a16777
 
 ### Data File Locations
 - JSON data: `data/ncaaf-games.json`
