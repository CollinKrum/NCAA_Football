--- conflicted
+++ resolved
@@ -147,8 +147,6 @@
 SUPABASE_ORDER_ASC=false
 
 # Optional Upstash Redis shared cache
-<<<<<<< HEAD
-=======
 PORT=3000                                # Server port
 NODE_ENV=development                     # Environment mode
 
@@ -157,7 +155,6 @@
 SUPABASE_ANON_KEY=...                    # or NEXT_PUBLIC_SUPABASE_ANON_KEY / service role key
 
 # Upstash Redis (provided automatically when using the Vercel extension
->>>>>>> 5f76051b
 UPSTASH_REDIS_REST_URL=...
 UPSTASH_REDIS_REST_TOKEN=...
 ```
@@ -166,13 +163,11 @@
 the configured table and only falls back to JSON/demo data if no rows are returned. If Upstash Redis
 is configured the responses are cached with a shared TTL; otherwise the server reuses an in-memory
 cache identical to the original behaviour.
-<<<<<<< HEAD
-=======
 When the Supabase credentials are supplied, game data is fetched directly from the configured tables
 (`ncaaf_games` and `nfl_games`). If no rows are returned—or Supabase is not configured—the server falls
 back to local JSON files and, ultimately, to generated demo data. Upstash Redis powers the shared cache
 for API responses; if its credentials are absent, the server degrades gracefully to in-memory caching.
->>>>>>> 5f76051b
+
 
 ### Data File Locations
 - JSON data: `data/ncaaf-games.json`
